# N.B. assumes `slist` and `dlist` are unique
function substitution_graph(graph, slist, dlist, var_eq_matching)
    ns = length(slist)
    nd = length(dlist)
    ns == nd || error("internal error")
    newgraph = BipartiteGraph(ns, nd)
    erename = uneven_invmap(nsrcs(graph), slist)
    vrename = uneven_invmap(ndsts(graph), dlist)
    for e in 𝑠vertices(graph)
        ie = erename[e]
        ie == 0 && continue
        for v in 𝑠neighbors(graph, e)
            iv = vrename[v]
            iv == 0 && continue
            add_edge!(newgraph, ie, iv)
        end
    end

    newmatching = Matching(ns)
    for (v, e) in enumerate(var_eq_matching)
        e === unassigned && continue
        iv = vrename[v]
        ie = erename[e]
        iv == 0 && continue
        ie == 0 && error("internal error")
        newmatching[iv] = ie
    end

    return DiCMOBiGraph{true}(newgraph, complete(newmatching))
end

function tearing_sub(expr, dict, s)
    expr = ModelingToolkit.fixpoint_sub(expr, dict)
    s ? simplify(expr) : expr
end

<<<<<<< HEAD
function var_derivative!(ts::TearingState{ODESystem}, v::Int)
    sys = ts.sys
    s = ts.structure
    D = Differential(get_iv(sys))
    add_vertex!(s.solvable_graph, DST)
    push!(ts.fullvars, D(ts.fullvars[v]))
end

function eq_derivative!(ts::TearingState{ODESystem}, ieq::Int)
    sys = ts.sys
    s = ts.structure
    D = Differential(get_iv(sys))
    eq = equations(ts)[ieq]
    eq = ModelingToolkit.expand_derivatives(0 ~ D(eq.rhs - eq.lhs))
    add_vertex!(s.solvable_graph, SRC)
    push!(equations(ts), eq)
    # Analyze the new equation and update the graph/solvable_graph
    # First, copy the previous incidence and add the derivative terms.
    # That's a superset of all possible occurrences. find_solvables! will
    # remove those that doen't actually occur.
    eq_diff = length(equations(ts))
    for var in 𝑠neighbors(s.graph, ieq)
        add_edge!(s.graph, eq_diff, var)
        add_edge!(s.graph, eq_diff, s.var_to_diff[var])
    end
    find_eq_solvables!(ts, eq_diff; may_be_zero=true, allow_symbolic=true)
end
=======
function full_equations(sys::AbstractSystem; simplify=false)
    empty_substitutions(sys) && return equations(sys)
    substitutions = get_substitutions(sys)
    substitutions.subed_eqs === nothing || return substitutions.subed_eqs
    @unpack subs = substitutions
    solved = Dict(eq.lhs => eq.rhs for eq in subs)
    neweqs = map(equations(sys)) do eq
        if isdiffeq(eq)
            return eq.lhs ~ tearing_sub(eq.rhs, solved, simplify)
        else
            if !(eq.lhs isa Number && eq.lhs == 0)
                eq = 0 ~ eq.rhs - eq.lhs
            end
            rhs = tearing_sub(eq.rhs, solved, simplify)
            if rhs isa Symbolic
                return 0 ~ rhs
            else # a number
                error("tearing failled because the system is singular")
            end
        end
        eq
    end
    substitutions.subed_eqs = neweqs
    return neweqs
end

function tearing_substitution(sys::AbstractSystem; kwargs...)
    neweqs = full_equations(sys::AbstractSystem; kwargs...)
    @set! sys.eqs = neweqs
    @set! sys.substitutions = nothing
end

function tearing_assignments(sys::AbstractSystem)
    if empty_substitutions(sys)
        assignments = []
        deps = Int[]
        sol_states = Code.LazyState()
    else
        @unpack subs, deps = get_substitutions(sys)
        assignments = [Assignment(eq.lhs, eq.rhs) for eq in subs]
        sol_states = Code.NameState(Dict(eq.lhs => Symbol(eq.lhs) for eq in subs))
    end
    return assignments, deps, sol_states
end

function solve_equation(eq, var, simplify)
    rhs = value(solve_for(eq, var; simplify=simplify, check=false))
    occursin(var, rhs) && error("solving $rhs for [$var] failed")
    var ~ rhs
end

function normalize_equation(eq)
    if !isdiffeq(eq)
        if !(eq.lhs isa Number && eq.lhs == 0)
            eq = 0 ~ eq.rhs - eq.lhs
        end
    end
    eq
end

function tearing_reassemble(sys, var_eq_matching; simplify=false)
    s = structure(sys)
    @unpack fullvars, solvable_graph, graph = s
>>>>>>> 72a3978e

function tearing_reassemble(state::TearingState, var_eq_matching; simplify=false)
    fullvars = state.fullvars
    @unpack solvable_graph, var_to_diff, eq_to_diff, graph = state.structure

    neweqs = collect(equations(state))

    ### Replace derivatives of non-selected states by dumy derivatives
    dummy_subs = Dict()
    for var = 1:length(fullvars)
        invview(var_to_diff)[var] === nothing && continue
        if var_eq_matching[invview(var_to_diff)[var]] !== SelectedState()
            fullvar = fullvars[var]
            subst_fullvar = tearing_sub(fullvar, dummy_subs, simplify)
            dummy_subs[fullvar] = fullvars[var] = diff2term(unwrap(subst_fullvar))
            var_to_diff[invview(var_to_diff)[var]] = nothing
        end
    end
    if !isempty(dummy_subs)
        neweqs = map(neweqs) do eq
            0 ~ tearing_sub(eq.rhs - eq.lhs, dummy_subs, simplify)
        end
    end

    ### extract partition information
<<<<<<< HEAD
    function solve_equation(ieq, iv)
        var = fullvars[iv]
        eq = neweqs[ieq]
        rhs = value(solve_for(eq, var; simplify=simplify, check=false))

        if var in vars(rhs)
            # Usually we should be done here, but if we don't simplify we can get in
            # trouble, so try our best to still solve for rhs
            if !simplify
                rhs = SymbolicUtils.polynormalize(rhs)
            end

            # Since we know `eq` is linear wrt `var`, so the round off must be a
            # linear term. We can correct the round off error by a linear
            # correction.
            rhs -= expand_derivatives(Differential(var)(rhs))*var
            (var in vars(rhs)) && throw(EquationSolveErrors(eq, var, rhs))
        end
        var => rhs
    end
    is_solvable(eq, iv) = isa(eq, Int) && BipartiteEdge(eq, iv) in solvable_graph
=======
    is_solvable(eq, iv) = eq !== unassigned && BipartiteEdge(eq, iv) in solvable_graph
>>>>>>> 72a3978e

    solved_equations = Int[]
    solved_variables = Int[]

    # Solve solvable equations
    for (iv, ieq) in enumerate(var_eq_matching)
        is_solvable(ieq, iv) || continue
        push!(solved_equations, ieq); push!(solved_variables, iv)
    end
<<<<<<< HEAD

    isdiffvar(var) = invview(var_to_diff)[var] !== nothing && var_eq_matching[invview(var_to_diff)[var]] === SelectedState()
    solved = Dict(solve_equation(ieq, iv) for (ieq, iv) in zip(solved_equations, solved_variables))
    obseqs = [var ~ rhs for (var, rhs) in solved]

    # Rewrite remaining equations in terms of solved variables
    function substitute_equation(ieq)
        eq = neweqs[ieq]
        if !(eq.lhs isa Number && eq.lhs == 0)
            eq = 0 ~ eq.rhs - eq.lhs
        end
        rhs = tearing_sub(eq.rhs, solved, simplify)
        if rhs isa Symbolic
            # Check if the rhs is solvable in all state derivatives and if those
            # the linear terms for them are all zero. If so, move them to the
            # LHS.
            dterms = [var for var in 𝑠neighbors(graph, ieq) if isdiffvar(var)]
            length(dterms) == 0 && return 0 ~ rhs
            new_rhs = rhs
            new_lhs = 0
            nnegative = 0
            for iv in dterms
                var = fullvars[iv]
                a, b, islinear = linear_expansion(new_rhs, var)
                au = unwrap(a)
                if !islinear || (au isa Symbolic) || isinput(var) || !(au isa Number)
                    return 0 ~ rhs
                end
                if -au < 0
                    nnegative += 1
                end
                new_lhs -= a*var
                new_rhs = b
            end
            # If most of the terms are negative, just multiply through by -1
            # to make the equations looks slightly nicer.
            if nnegative > div(length(dterms), 2)
                new_lhs = -new_lhs
                new_rhs = -new_rhs
            end
            return new_lhs ~ new_rhs
        else # a number
            if abs(rhs) > 100eps(float(rhs))
                @warn "The equation $eq is not consistent. It simplifed to 0 == $rhs."
            end
            return nothing
        end
    end

    diffeqs = [fullvars[iv] ~ tearing_sub(solved[fullvars[iv]], solved, simplify) for iv in solved_variables if isdiffvar(iv)]
    neweqs = Any[substitute_equation(ieq) for ieq in 1:length(neweqs) if !(ieq in solved_equations)]
    filter!(!isnothing, neweqs)
    prepend!(neweqs, diffeqs)
=======
    subgraph = substitution_graph(graph, solved_equations, solved_variables, var_eq_matching)
    toporder = topological_sort_by_dfs(subgraph)
    subeqs = [solve_equation(
                             eqs[solved_equations[i]],
                             fullvars[solved_variables[i]],
                             simplify
                            ) for i in toporder]
    invtoporder = invperm(toporder)
    deps = [Int[invtoporder[n] for n in neighborhood(subgraph, j, Inf, dir=:in) if n!=j] for (i, j) in enumerate(toporder)]

    # Rewrite remaining equations in terms of solved variables

    solved_eq_set = BitSet(solved_equations)
    neweqs = Equation[normalize_equation(eqs[ieq]) for ieq in 1:length(eqs) if !(ieq in solved_eq_set)]

    # Contract the vertices in the structure graph to make the structure match
    # the new reality of the system we've just created.
    graph = contract_variables(graph, var_eq_matching, solved_variables)
>>>>>>> 72a3978e

    # Update system
    active_vars = setdiff(BitSet(1:length(fullvars)), solved_variables)

    sys = state.sys
    @set! sys.eqs = neweqs
<<<<<<< HEAD
    isstatediff(i) = var_eq_matching[i] !== SelectedState() && invview(var_to_diff)[i] !== nothing && var_eq_matching[invview(var_to_diff)[i]] === SelectedState()
    @set! sys.states = [fullvars[i] for i in active_vars if !isstatediff(i)]
    @set! sys.observed = [observed(sys); obseqs]
=======
    @set! sys.states = [s.fullvars[idx] for idx in 1:length(s.fullvars) if !isdervar(s, idx)]
    @set! sys.observed = [observed(sys); subeqs]
    @set! sys.substitutions = Substitutions(subeqs, deps)
>>>>>>> 72a3978e
    return sys
end

function tearing(state::TearingState)
    state.structure.solvable_graph === nothing && find_solvables!(state)
    complete!(state.structure)
    @unpack graph, solvable_graph = state.structure
    algvars = BitSet(findall(v->isalgvar(state.structure, v), 1:ndsts(graph)))
    aeqs = algeqs(state.structure)
    var_eq_matching = Matching{Union{Unassigned, SelectedState}}(tear_graph_modia(graph, solvable_graph;
        varfilter=var->var in algvars, eqfilter=eq->eq in aeqs))
    for var in 1:ndsts(graph)
        if isdiffvar(state.structure, var)
            var_eq_matching[var] = SelectedState()
        end
    end
    var_eq_matching
end

"""
    tearing(sys; simplify=false)

Tear the nonlinear equations in system. When `simplify=true`, we simplify the
new residual residual equations after tearing. End users are encouraged to call [`structural_simplify`](@ref)
instead, which calls this function internally.
"""
<<<<<<< HEAD
function tearing(sys::AbstractSystem; simplify=false)
    state = TearingState(sys)
    var_eq_matching = tearing(state)
    tearing_reassemble(state, var_eq_matching; simplify=simplify)
=======
function tearing(sys; simplify=false)
    sys = init_for_tearing(sys)
    var_eq_matching = tear_graph(sys)

    invalidate_cache!(tearing_reassemble(sys, var_eq_matching; simplify=simplify))
>>>>>>> 72a3978e
end

"""
    tearing(sys; simplify=false)

Perform partial state selection and tearing.
"""
function partial_state_selection(sys; simplify=false)
    state = TearingState(sys)
    var_eq_matching = partial_state_selection_graph!(state)

    tearing_reassemble(state, var_eq_matching; simplify=simplify)
end<|MERGE_RESOLUTION|>--- conflicted
+++ resolved
@@ -18,7 +18,7 @@
 
     newmatching = Matching(ns)
     for (v, e) in enumerate(var_eq_matching)
-        e === unassigned && continue
+        (e === unassigned || e === SelectedState()) && continue
         iv = vrename[v]
         ie = erename[e]
         iv == 0 && continue
@@ -29,12 +29,6 @@
     return DiCMOBiGraph{true}(newgraph, complete(newmatching))
 end
 
-function tearing_sub(expr, dict, s)
-    expr = ModelingToolkit.fixpoint_sub(expr, dict)
-    s ? simplify(expr) : expr
-end
-
-<<<<<<< HEAD
 function var_derivative!(ts::TearingState{ODESystem}, v::Int)
     sys = ts.sys
     s = ts.structure
@@ -62,7 +56,12 @@
     end
     find_eq_solvables!(ts, eq_diff; may_be_zero=true, allow_symbolic=true)
 end
-=======
+
+function tearing_sub(expr, dict, s)
+    expr = ModelingToolkit.fixpoint_sub(expr, dict)
+    s ? simplify(expr) : expr
+end
+
 function full_equations(sys::AbstractSystem; simplify=false)
     empty_substitutions(sys) && return equations(sys)
     substitutions = get_substitutions(sys)
@@ -110,23 +109,9 @@
 
 function solve_equation(eq, var, simplify)
     rhs = value(solve_for(eq, var; simplify=simplify, check=false))
-    occursin(var, rhs) && error("solving $rhs for [$var] failed")
+    occursin(var, rhs) && throw(EquationSolveErrors(eq, var, rhs))
     var ~ rhs
 end
-
-function normalize_equation(eq)
-    if !isdiffeq(eq)
-        if !(eq.lhs isa Number && eq.lhs == 0)
-            eq = 0 ~ eq.rhs - eq.lhs
-        end
-    end
-    eq
-end
-
-function tearing_reassemble(sys, var_eq_matching; simplify=false)
-    s = structure(sys)
-    @unpack fullvars, solvable_graph, graph = s
->>>>>>> 72a3978e
 
 function tearing_reassemble(state::TearingState, var_eq_matching; simplify=false)
     fullvars = state.fullvars
@@ -152,53 +137,35 @@
     end
 
     ### extract partition information
-<<<<<<< HEAD
-    function solve_equation(ieq, iv)
-        var = fullvars[iv]
-        eq = neweqs[ieq]
-        rhs = value(solve_for(eq, var; simplify=simplify, check=false))
-
-        if var in vars(rhs)
-            # Usually we should be done here, but if we don't simplify we can get in
-            # trouble, so try our best to still solve for rhs
-            if !simplify
-                rhs = SymbolicUtils.polynormalize(rhs)
-            end
-
-            # Since we know `eq` is linear wrt `var`, so the round off must be a
-            # linear term. We can correct the round off error by a linear
-            # correction.
-            rhs -= expand_derivatives(Differential(var)(rhs))*var
-            (var in vars(rhs)) && throw(EquationSolveErrors(eq, var, rhs))
-        end
-        var => rhs
-    end
     is_solvable(eq, iv) = isa(eq, Int) && BipartiteEdge(eq, iv) in solvable_graph
-=======
-    is_solvable(eq, iv) = eq !== unassigned && BipartiteEdge(eq, iv) in solvable_graph
->>>>>>> 72a3978e
 
     solved_equations = Int[]
     solved_variables = Int[]
 
+    # if var is like D(x)
+    isdiffvar(var) = invview(var_to_diff)[var] !== nothing && var_eq_matching[invview(var_to_diff)[var]] === SelectedState()
+
+    diffeqs = Equation[]
     # Solve solvable equations
     for (iv, ieq) in enumerate(var_eq_matching)
         is_solvable(ieq, iv) || continue
+        # We don't solve differential equations, but we will need to try to
+        # convert it into the mass matrix form.
+        # We cannot solve the differential variable like D(x)
+        if isdiffvar(iv)
+            push!(diffeqs, solve_equation(eqs[ieq], fullvars[iv], simplify))
+            continue
+        end
         push!(solved_equations, ieq); push!(solved_variables, iv)
     end
-<<<<<<< HEAD
-
-    isdiffvar(var) = invview(var_to_diff)[var] !== nothing && var_eq_matching[invview(var_to_diff)[var]] === SelectedState()
-    solved = Dict(solve_equation(ieq, iv) for (ieq, iv) in zip(solved_equations, solved_variables))
-    obseqs = [var ~ rhs for (var, rhs) in solved]
 
     # Rewrite remaining equations in terms of solved variables
-    function substitute_equation(ieq)
+    function to_mass_matrix_form(ieq)
         eq = neweqs[ieq]
         if !(eq.lhs isa Number && eq.lhs == 0)
             eq = 0 ~ eq.rhs - eq.lhs
         end
-        rhs = tearing_sub(eq.rhs, solved, simplify)
+        rhs = eq.rhs
         if rhs isa Symbolic
             # Check if the rhs is solvable in all state derivatives and if those
             # the linear terms for them are all zero. If so, move them to the
@@ -236,45 +203,43 @@
         end
     end
 
-    diffeqs = [fullvars[iv] ~ tearing_sub(solved[fullvars[iv]], solved, simplify) for iv in solved_variables if isdiffvar(iv)]
-    neweqs = Any[substitute_equation(ieq) for ieq in 1:length(neweqs) if !(ieq in solved_equations)]
+    if isempty(solved_equations)
+        subeqs = Equation[]
+        deps = Vector{Int}[]
+    else
+        subgraph = substitution_graph(graph, solved_equations, solved_variables, var_eq_matching)
+        toporder = topological_sort_by_dfs(subgraph)
+        subeqs = Equation[solve_equation(
+                                 neweqs[solved_equations[i]],
+                                 fullvars[solved_variables[i]],
+                                 simplify
+                                ) for i in toporder]
+        # find the dependency of solved variables. we will need this for ODAEProblem
+        invtoporder = invperm(toporder)
+        deps = [Int[invtoporder[n] for n in neighborhood(subgraph, j, Inf, dir=:in) if n!=j] for (i, j) in enumerate(toporder)]
+    end
+
+    # TODO: BLT sorting
+    # Rewrite remaining equations in terms of solved variables
+    solved_eq_set = BitSet(solved_equations)
+    neweqs = Equation[to_mass_matrix_form(ieq) for ieq in 1:length(neweqs) if !(ieq in solved_eq_set)]
     filter!(!isnothing, neweqs)
     prepend!(neweqs, diffeqs)
-=======
-    subgraph = substitution_graph(graph, solved_equations, solved_variables, var_eq_matching)
-    toporder = topological_sort_by_dfs(subgraph)
-    subeqs = [solve_equation(
-                             eqs[solved_equations[i]],
-                             fullvars[solved_variables[i]],
-                             simplify
-                            ) for i in toporder]
-    invtoporder = invperm(toporder)
-    deps = [Int[invtoporder[n] for n in neighborhood(subgraph, j, Inf, dir=:in) if n!=j] for (i, j) in enumerate(toporder)]
-
-    # Rewrite remaining equations in terms of solved variables
-
-    solved_eq_set = BitSet(solved_equations)
-    neweqs = Equation[normalize_equation(eqs[ieq]) for ieq in 1:length(eqs) if !(ieq in solved_eq_set)]
 
     # Contract the vertices in the structure graph to make the structure match
     # the new reality of the system we've just created.
-    graph = contract_variables(graph, var_eq_matching, solved_variables)
->>>>>>> 72a3978e
+    #graph = contract_variables(graph, var_eq_matching, solved_variables)
 
     # Update system
     active_vars = setdiff(BitSet(1:length(fullvars)), solved_variables)
 
     sys = state.sys
     @set! sys.eqs = neweqs
-<<<<<<< HEAD
     isstatediff(i) = var_eq_matching[i] !== SelectedState() && invview(var_to_diff)[i] !== nothing && var_eq_matching[invview(var_to_diff)[i]] === SelectedState()
     @set! sys.states = [fullvars[i] for i in active_vars if !isstatediff(i)]
-    @set! sys.observed = [observed(sys); obseqs]
-=======
-    @set! sys.states = [s.fullvars[idx] for idx in 1:length(s.fullvars) if !isdervar(s, idx)]
     @set! sys.observed = [observed(sys); subeqs]
     @set! sys.substitutions = Substitutions(subeqs, deps)
->>>>>>> 72a3978e
+
     return sys
 end
 
@@ -301,22 +266,14 @@
 new residual residual equations after tearing. End users are encouraged to call [`structural_simplify`](@ref)
 instead, which calls this function internally.
 """
-<<<<<<< HEAD
 function tearing(sys::AbstractSystem; simplify=false)
     state = TearingState(sys)
     var_eq_matching = tearing(state)
-    tearing_reassemble(state, var_eq_matching; simplify=simplify)
-=======
-function tearing(sys; simplify=false)
-    sys = init_for_tearing(sys)
-    var_eq_matching = tear_graph(sys)
-
-    invalidate_cache!(tearing_reassemble(sys, var_eq_matching; simplify=simplify))
->>>>>>> 72a3978e
-end
-
-"""
-    tearing(sys; simplify=false)
+    invalidate_cache!(tearing_reassemble(state, var_eq_matching; simplify=simplify))
+end
+
+"""
+    partial_state_selection(sys; simplify=false)
 
 Perform partial state selection and tearing.
 """
