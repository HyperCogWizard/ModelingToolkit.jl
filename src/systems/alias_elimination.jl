--- conflicted
+++ resolved
@@ -2,13 +2,13 @@
 
 const KEEP = typemin(Int)
 
-function alias_eliminate_graph!(state::TransformationState; debug = false)
+function alias_eliminate_graph!(state::TransformationState)
     mm = linear_subsys_adjmat(state)
     size(mm, 1) == 0 && return nothing, mm, BitSet() # No linear subsystems
 
     @unpack graph, var_to_diff = state.structure
 
-    return alias_eliminate_graph!(complete(graph), complete(var_to_diff), mm; debug)
+    return alias_eliminate_graph!(complete(graph), complete(var_to_diff), mm)
 end
 
 # For debug purposes
@@ -18,7 +18,6 @@
     return aag_bareiss!(state.structure.graph, complete(state.structure.var_to_diff), mm)
 end
 
-<<<<<<< HEAD
 function extreme_var(var_to_diff, v, level = nothing, ::Val{descend} = Val(true);
                      callback = _ -> nothing) where {descend}
     g = descend ? invview(var_to_diff) : var_to_diff
@@ -33,15 +32,10 @@
     level === nothing ? v : (v => level)
 end
 
-function alias_elimination(sys; debug = false)
-    state = TearingState(sys; quick_cancel = true)
-    ag, mm, updated_diff_vars = alias_eliminate_graph!(state; debug)
-=======
 alias_elimination(sys) = alias_elimination!(TearingState(sys; quick_cancel = true))
 function alias_elimination!(state::TearingState)
     sys = state.sys
-    ag, mm = alias_eliminate_graph!(state)
->>>>>>> f81a6137
+    ag, mm, updated_diff_vars = alias_eliminate_graph!(state)
     ag === nothing && return sys
 
     fullvars = state.fullvars
@@ -554,8 +548,7 @@
     return mm
 end
 
-function alias_eliminate_graph!(graph, var_to_diff, mm_orig::SparseMatrixCLIL;
-                                debug = false)
+function alias_eliminate_graph!(graph, var_to_diff, mm_orig::SparseMatrixCLIL)
     # Step 1: Perform bareiss factorization on the adjacency matrix of the linear
     #         subsystem of the system we're interested in.
     #
@@ -602,11 +595,9 @@
         (dv === nothing && diff_to_var[v] === nothing) && continue
 
         r, _ = find_root!(iag, v)
-        if debug
-            sv = fullvars[v]
-            root = fullvars[r]
-            @info "Found root $r" sv=>root
-        end
+        #   sv = fullvars[v]
+        #   root = fullvars[r]
+        #   @info "Found root $r" sv=>root
         level_to_var = Int[]
         extreme_var(var_to_diff, r, nothing, Val(false),
                     callback = Base.Fix1(push!, level_to_var))
@@ -674,10 +665,10 @@
         mm = simple_aliases!(ag, graph, var_to_diff, mm_orig2, true, irreducibles)
     end
 
-    debug && for (v, (c, a)) in ag
-        va = iszero(a) ? a : fullvars[a]
-        @info "new alias" fullvars[v]=>(c, va)
-    end
+    # for (v, (c, a)) in ag
+    #     va = iszero(a) ? a : fullvars[a]
+    #     @info "new alias" fullvars[v]=>(c, va)
+    # end
 
     # Step 4: Reflect our update decisions back into the graph
     for (ei, e) in enumerate(mm.nzrows)
