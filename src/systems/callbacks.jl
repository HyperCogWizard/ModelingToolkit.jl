--- conflicted
+++ resolved
@@ -234,17 +234,10 @@
 """
 struct SymbolicContinuousCallback
     eqs::Vector{Equation}
-<<<<<<< HEAD
     initialize::Union{Vector{Equation}, FunctionalAffect, ImperativeAffect}
     finalize::Union{Vector{Equation}, FunctionalAffect, ImperativeAffect}
     affect::Union{Vector{Equation}, FunctionalAffect, ImperativeAffect}
     affect_neg::Union{Vector{Equation}, FunctionalAffect, ImperativeAffect, Nothing}
-=======
-    initialize::Union{Vector{Equation}, FunctionalAffect}
-    finalize::Union{Vector{Equation}, FunctionalAffect}
-    affect::Union{Vector{Equation}, FunctionalAffect}
-    affect_neg::Union{Vector{Equation}, FunctionalAffect, Nothing}
->>>>>>> b52bce74
     rootfind::SciMLBase.RootfindOpt
     reinitializealg::SciMLBase.DAEInitializationAlgorithm
     function SymbolicContinuousCallback(;
@@ -273,20 +266,13 @@
 Base.isempty(cb::SymbolicContinuousCallback) = isempty(cb.eqs)
 function Base.hash(cb::SymbolicContinuousCallback, s::UInt)
     hash_affect(affect::AbstractVector, s) = foldr(hash, affect, init = s)
-<<<<<<< HEAD
-    hash_affect(affect, s) = hash(cb.affect, s)
-=======
     hash_affect(affect, s) = hash(affect, s)
->>>>>>> b52bce74
     s = foldr(hash, cb.eqs, init = s)
     s = hash_affect(cb.affect, s)
     s = hash_affect(cb.affect_neg, s)
     s = hash_affect(cb.initialize, s)
     s = hash_affect(cb.finalize, s)
-<<<<<<< HEAD
-=======
     s = hash(cb.reinitializealg, s)
->>>>>>> b52bce74
     hash(cb.rootfind, s)
 end
 
@@ -361,20 +347,6 @@
 SymbolicContinuousCallback(p::Pair) = SymbolicContinuousCallback(p[1], p[2])
 SymbolicContinuousCallback(cb::SymbolicContinuousCallback) = cb # passthrough
 function SymbolicContinuousCallback(eqs::Equation, affect = NULL_AFFECT;
-<<<<<<< HEAD
-        affect_neg = affect, rootfind = SciMLBase.LeftRootFind,
-        initialize = NULL_AFFECT, finalize = NULL_AFFECT)
-    SymbolicContinuousCallback(
-        eqs = [eqs], affect = affect, affect_neg = affect_neg, rootfind = rootfind,
-        initialize = initialize, finalize = finalize)
-end
-function SymbolicContinuousCallback(eqs::Vector{Equation}, affect = NULL_AFFECT;
-        affect_neg = affect, rootfind = SciMLBase.LeftRootFind,
-        initialize = NULL_AFFECT, finalize = NULL_AFFECT)
-    SymbolicContinuousCallback(
-        eqs = eqs, affect = affect, affect_neg = affect_neg, rootfind = rootfind,
-        initialize = initialize, finalize = finalize)
-=======
         initialize = NULL_AFFECT, finalize = NULL_AFFECT,
         affect_neg = affect, rootfind = SciMLBase.LeftRootFind)
     SymbolicContinuousCallback(
@@ -387,7 +359,6 @@
     SymbolicContinuousCallback(
         eqs = eqs, affect = affect, affect_neg = affect_neg,
         initialize = initialize, finalize = finalize, rootfind = rootfind)
->>>>>>> b52bce74
 end
 
 SymbolicContinuousCallbacks(cb::SymbolicContinuousCallback) = [cb]
@@ -865,10 +836,6 @@
             rf_oop(u, parameter_values(integ), t)
         end
     end
-<<<<<<< HEAD
-
-=======
->>>>>>> b52bce74
     user_initfun = isnothing(affect_function.initialize) ? SciMLBase.INITIALIZE_DEFAULT :
                    (c, u, t, i) -> affect_function.initialize(i)
     if has_index_cache(sys) && (ic = get_index_cache(sys)) !== nothing &&
@@ -918,10 +885,6 @@
         finalize::Union{Function, Nothing}}[
                                             compile_affect_fn(cb, sys, dvs, ps, kwargs)
                                             for cb in cbs]
-<<<<<<< HEAD
-=======
-
->>>>>>> b52bce74
     cond = function (out, u, t, integ)
         rf_ip(out, u, parameter_values(integ), t)
     end
@@ -963,11 +926,6 @@
                 end
             end
         end
-<<<<<<< HEAD
-    end
-    initialize = handle_optional_setup_fn(
-        map(fn -> fn.initialize, affect_functions), SciMLBase.INITIALIZE_DEFAULT)
-=======
     end
     initialize = nothing
     if has_index_cache(sys) && (ic = get_index_cache(sys)) !== nothing
@@ -1004,7 +962,6 @@
             map(fn -> fn.initialize, affect_functions), SciMLBase.INITIALIZE_DEFAULT)
     end
 
->>>>>>> b52bce74
     finalize = handle_optional_setup_fn(
         map(fn -> fn.finalize, affect_functions), SciMLBase.FINALIZE_DEFAULT)
     return VectorContinuousCallback(
@@ -1029,12 +986,6 @@
     if eq_neg_aff === eq_aff
         affect_neg = affect
     else
-<<<<<<< HEAD
-        affect_neg = compile_optional_affect(eq_neg_aff)
-    end
-    initialize = compile_optional_affect(initialize_affects(cb), NULL_AFFECT)
-    finalize = compile_optional_affect(finalize_affects(cb), NULL_AFFECT)
-=======
         affect_neg = _compile_optional_affect(
             NULL_AFFECT, eq_neg_aff, cb, sys, dvs, ps; kwargs...)
     end
@@ -1042,7 +993,6 @@
         NULL_AFFECT, initialize_affects(cb), cb, sys, dvs, ps; kwargs...)
     finalize = _compile_optional_affect(
         NULL_AFFECT, finalize_affects(cb), cb, sys, dvs, ps; kwargs...)
->>>>>>> b52bce74
     (affect = affect, affect_neg = affect_neg, initialize = initialize, finalize = finalize)
 end
 
