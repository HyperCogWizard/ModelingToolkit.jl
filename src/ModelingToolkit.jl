"""
$(DocStringExtensions.README)
"""
module ModelingToolkit
using PrecompileTools, Reexport
@recompile_invalidations begin
    using DocStringExtensions
    using Compat
    using AbstractTrees
    using DiffEqBase, SciMLBase, ForwardDiff
    using SciMLBase: StandardODEProblem, StandardNonlinearProblem, handle_varmap
    using Distributed
    using StaticArrays, LinearAlgebra, SparseArrays, LabelledArrays
    using InteractiveUtils
    using Latexify, Unitful, ArrayInterface
    using Setfield, ConstructionBase
    using JumpProcesses
    using DataStructures
    using SpecialFunctions, NaNMath
    using RuntimeGeneratedFunctions
    using RuntimeGeneratedFunctions: drop_expr
    using Base.Threads
    using DiffEqCallbacks
    using Graphs
    import ExprTools: splitdef, combinedef
    import Libdl
    using DocStringExtensions
    using Base: RefValue
    using Combinatorics
    import IfElse
    import Distributions
    import FunctionWrappersWrappers
    using URIs: URI
    using SciMLStructures

    using RecursiveArrayTools

    using SymbolicIndexingInterface
    export independent_variables, unknowns, parameters
    import SymbolicUtils
    import SymbolicUtils: istree, arguments, operation, similarterm, promote_symtype,
                          Symbolic, isadd, ismul, ispow, issym, FnType,
                          @rule, Rewriters, substitute, metadata, BasicSymbolic,
                          Sym, Term
    using SymbolicUtils.Code
    import SymbolicUtils.Code: toexpr
    import SymbolicUtils.Rewriters: Chain, Postwalk, Prewalk, Fixpoint
    import JuliaFormatter

    using MLStyle

    using Reexport
    using Symbolics
    using Symbolics: degree
    using Symbolics: _parse_vars, value, @derivatives, get_variables,
<<<<<<< HEAD
        exprs_occur_in, solve_for, build_expr, unwrap, wrap,
        VariableSource, getname, variable, Connection, connect,
        NAMESPACE_SEPARATOR, set_scalar_metadata, setdefaultval,
        initial_state, transition, activeState, entry, ticksInState,
        timeInState
=======
                     exprs_occur_in, solve_for, build_expr, unwrap, wrap,
                     VariableSource, getname, variable, Connection, connect,
                     NAMESPACE_SEPARATOR, set_scalar_metadata, setdefaultval
>>>>>>> a297ee43
    import Symbolics: rename, get_variables!, _solve, hessian_sparsity,
                      jacobian_sparsity, isaffine, islinear, _iszero, _isone,
                      tosymbol, lower_varname, diff2term, var_from_nested_derivative,
                      BuildTargets, JuliaTarget, StanTarget, CTarget, MATLABTarget,
                      ParallelForm, SerialForm, MultithreadedForm, build_function,
                      rhss, lhss, prettify_expr, gradient,
                      jacobian, hessian, derivative, sparsejacobian, sparsehessian,
                      substituter, scalarize, getparent, hasderiv, hasdiff

    import DiffEqBase: @add_kwonly
    import OrdinaryDiffEq

    import Graphs: SimpleDiGraph, add_edge!, incidence_matrix
end

@reexport using Symbolics
@reexport using UnPack
RuntimeGeneratedFunctions.init(@__MODULE__)

import DynamicQuantities, Unitful
const DQ = DynamicQuantities

export @derivatives

for fun in [:toexpr]
    @eval begin
        function $fun(eq::Equation; kw...)
            Expr(:call, :(==), $fun(eq.lhs; kw...), $fun(eq.rhs; kw...))
        end

        function $fun(ineq::Inequality; kw...)
            if ineq.relational_op == Symbolics.leq
                Expr(:call, :(<=), $fun(ineq.lhs; kw...), $fun(ineq.rhs; kw...))
            else
                Expr(:call, :(>=), $fun(ineq.lhs; kw...), $fun(ineq.rhs; kw...))
            end
        end

        $fun(eqs::AbstractArray; kw...) = map(eq -> $fun(eq; kw...), eqs)
        $fun(x::Integer; kw...) = x
        $fun(x::AbstractFloat; kw...) = x
    end
end

"""
$(TYPEDEF)

TODO
"""
abstract type AbstractSystem end
abstract type AbstractTimeDependentSystem <: AbstractSystem end
abstract type AbstractTimeIndependentSystem <: AbstractSystem end
abstract type AbstractODESystem <: AbstractTimeDependentSystem end
abstract type AbstractMultivariateSystem <: AbstractSystem end
abstract type AbstractOptimizationSystem <: AbstractTimeIndependentSystem end

function independent_variable end

# this has to be included early to deal with dependency issues
include("structural_transformation/bareiss.jl")
function complete end
function var_derivative! end
function var_derivative_graph! end
include("bipartite_graph.jl")
using .BipartiteGraphs

include("variables.jl")
include("parameters.jl")
include("constants.jl")

include("utils.jl")
include("domains.jl")

include("systems/index_cache.jl")
include("systems/parameter_buffer.jl")
include("systems/abstractsystem.jl")
include("systems/model_parsing.jl")
include("systems/connectors.jl")
include("systems/callbacks.jl")

include("systems/diffeqs/odesystem.jl")
include("systems/diffeqs/sdesystem.jl")
include("systems/diffeqs/abstractodesystem.jl")
include("systems/diffeqs/first_order_transform.jl")
include("systems/diffeqs/modelingtoolkitize.jl")
include("systems/diffeqs/basic_transformations.jl")

include("systems/jumps/jumpsystem.jl")

include("systems/nonlinear/nonlinearsystem.jl")
include("systems/nonlinear/modelingtoolkitize.jl")
include("systems/nonlinear/initializesystem.jl")

include("systems/optimization/constraints_system.jl")
include("systems/optimization/optimizationsystem.jl")
include("systems/optimization/modelingtoolkitize.jl")

include("systems/pde/pdesystem.jl")

include("systems/sparsematrixclil.jl")

include("systems/unit_check.jl")
include("systems/validation.jl")
include("systems/dependency_graphs.jl")
include("clock.jl")
include("discretedomain.jl")
include("systems/systemstructure.jl")
include("systems/clock_inference.jl")
include("systems/systems.jl")

include("debugging.jl")
include("systems/alias_elimination.jl")
include("structural_transformation/StructuralTransformations.jl")

@reexport using .StructuralTransformations
include("inputoutput.jl")

for S in subtypes(ModelingToolkit.AbstractSystem)
    S = nameof(S)
    @eval convert_system(::Type{<:$S}, sys::$S) = sys
end

const t_nounits = let
    only(@parameters t)
end
const t_unitful = let
    only(@parameters t [unit = Unitful.u"s"])
end
const t = let
    only(@parameters t [unit = DQ.u"s"])
end

const D_nounits = Differential(t_nounits)
const D_unitful = Differential(t_unitful)
const D = Differential(t)

PrecompileTools.@compile_workload begin
    using ModelingToolkit
    @variables x(ModelingToolkit.t_nounits)
    @named sys = ODESystem([ModelingToolkit.D_nounits(x) ~ -x], ModelingToolkit.t_nounits)
    prob = ODEProblem(structural_simplify(sys), [x => 30.0], (0, 100), [], jac = true)
end

export AbstractTimeDependentSystem,
       AbstractTimeIndependentSystem,
       AbstractMultivariateSystem

export ODESystem,
       ODEFunction, ODEFunctionExpr, ODEProblemExpr, convert_system,
       add_accumulations, System
export DAEFunctionExpr, DAEProblemExpr
export SDESystem, SDEFunction, SDEFunctionExpr, SDEProblemExpr
export SystemStructure
export JumpSystem
export ODEProblem, SDEProblem
export NonlinearFunction, NonlinearFunctionExpr
export NonlinearProblem, NonlinearProblemExpr
export OptimizationProblem, OptimizationProblemExpr, constraints
export SteadyStateProblem, SteadyStateProblemExpr
export JumpProblem
export NonlinearSystem, OptimizationSystem, ConstraintsSystem
export alias_elimination, flatten
export connect, domain_connect, @connector, Connection, Flow, Stream, instream
export initial_state, transition
export @component, @mtkmodel, @mtkbuild
export isinput, isoutput, getbounds, hasbounds, getguess, hasguess, isdisturbance,
       istunable, getdist, hasdist,
       tunable_parameters, isirreducible, getdescription, hasdescription, isbinaryvar,
       isintegervar
export ode_order_lowering, dae_order_lowering, liouville_transform
export PDESystem
export Differential, expand_derivatives, @derivatives
export Equation, ConstrainedEquation
export Term, Sym
export SymScope, LocalScope, ParentScope, DelayParentScope, GlobalScope
export independent_variable, equations, controls,
       observed, full_equations
export structural_simplify, expand_connections, linearize, linearization_function

export calculate_jacobian, generate_jacobian, generate_function
export calculate_control_jacobian, generate_control_jacobian
export calculate_tgrad, generate_tgrad
export calculate_gradient, generate_gradient
export calculate_factorized_W, generate_factorized_W
export calculate_hessian, generate_hessian
export calculate_massmatrix, generate_diffusion_function
export stochastic_integral_transform
export TearingState

export BipartiteGraph, equation_dependencies, variable_dependencies
export eqeq_dependencies, varvar_dependencies
export asgraph, asdigraph

export toexpr, get_variables
export simplify, substitute
export build_function
export modelingtoolkitize
export initializesystem

export @variables, @parameters, @constants, @brownian
export @named, @nonamespace, @namespace, extend, compose, complete
export debug_system

#export Continuous, Discrete, sampletime, input_timedomain, output_timedomain
#export has_discrete_domain, has_continuous_domain
#export is_discrete_domain, is_continuous_domain, is_hybrid_domain
export Sample, Hold, Shift, ShiftIndex
export Clock #, InferredDiscrete,

end # module<|MERGE_RESOLUTION|>--- conflicted
+++ resolved
@@ -53,17 +53,11 @@
     using Symbolics
     using Symbolics: degree
     using Symbolics: _parse_vars, value, @derivatives, get_variables,
-<<<<<<< HEAD
-        exprs_occur_in, solve_for, build_expr, unwrap, wrap,
-        VariableSource, getname, variable, Connection, connect,
-        NAMESPACE_SEPARATOR, set_scalar_metadata, setdefaultval,
-        initial_state, transition, activeState, entry, ticksInState,
-        timeInState
-=======
                      exprs_occur_in, solve_for, build_expr, unwrap, wrap,
                      VariableSource, getname, variable, Connection, connect,
-                     NAMESPACE_SEPARATOR, set_scalar_metadata, setdefaultval
->>>>>>> a297ee43
+                     NAMESPACE_SEPARATOR, set_scalar_metadata, setdefaultval,
+                     initial_state, transition, activeState, entry,
+                     ticksInState, timeInState
     import Symbolics: rename, get_variables!, _solve, hessian_sparsity,
                       jacobian_sparsity, isaffine, islinear, _iszero, _isone,
                       tosymbol, lower_varname, diff2term, var_from_nested_derivative,
