--- conflicted
+++ resolved
@@ -26,13 +26,10 @@
           - {user: SciML, repo: StructuralIdentifiability.jl, group: All}
           - {user: SciML, repo: ModelingToolkitStandardLibrary.jl}
           - {user: SciML, repo: ModelOrderReduction.jl, group: All}
-<<<<<<< HEAD
           - {user: SciML, repo: MethodOfLines.jl, group: Interface}
           - {user: SciML, repo: MethodOfLines.jl, group: 2D_Diffusion}
           - {user: SciML, repo: MethodOfLines.jl, group: DAE}
-=======
           - {user: ai4energy, repo: Ai4EComponentLib.jl, group: Downstream}
->>>>>>> c14af361
     steps:
       - uses: actions/checkout@v2
       - uses: julia-actions/setup-julia@v1
