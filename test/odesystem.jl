--- conflicted
+++ resolved
@@ -1553,9 +1553,8 @@
     @test all(x -> any(isapprox(x, atol = 1e-6), sol2.t), expected_tstops)
 end
 
-<<<<<<< HEAD
 # Test `isequal`
-let
+@testset "`isequal`" begin
     @variables X(t)
     @parameters p d
     eq = D(X) ~ p - d*X
@@ -1578,7 +1577,8 @@
     osys1 = complete(ODESystem([eq], t; name = :osys, continuous_events))
     osys2 = complete(ODESystem([eq], t; name = :osys, discrete_events))
     @test osys1 !== osys2 
-=======
+end
+
 @testset "dae_order_lowering basic test" begin
     @parameters a
     @variables x(t) y(t) z(t)
@@ -1634,5 +1634,4 @@
 
     prob = ODEProblem{false}(lowered_dae_sys; u0_constructor = x -> SVector(x...))
     @test prob.u0 isa SVector
->>>>>>> f497ae05
 end